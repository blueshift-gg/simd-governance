--- conflicted
+++ resolved
@@ -40,14 +40,9 @@
   formatVotePercentage,
   formatTokenAmount as formatVoteTokens,
   VoteResults,
-<<<<<<< HEAD
-  UserVotingPower 
-} from "@/lib/vote-results"
-import { TOKEN_MINT } from "@/lib/constants"
+  UserVotingPower,
+  } from "@/lib/vote-results";
 import WalletEligibilityChecker from "@/components/WalletEligibilityChecker"
-=======
-  UserVotingPower,
-} from "@/lib/vote-results";
 import {
   TOKEN_MINT,
   VOTE_ADDRESSES,
@@ -60,7 +55,6 @@
   BLOCKS_PER_EPOCH,
   SLOT_TIME_MS,
 } from "@/lib/constants";
->>>>>>> 79426ac8
 
 export default function ClaimInterface() {
   const { publicKey, sendTransaction } = useWallet();
